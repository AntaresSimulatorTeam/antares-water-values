--- conflicted
+++ resolved
@@ -43,11 +43,7 @@
         )
 
         beta_1, _, itr_without_basis, _ = problem.solve_with_predefined_controls(
-<<<<<<< HEAD
-            control={"area": 8400000}, prev_basis=Basis()
-=======
-            control=8400000, prev_basis=Basis([], [])
->>>>>>> 661a68b3
+            control={"area": 8400000}, prev_basis=Basis([], [])
         )
 
         problem_2 = AntaresProblem(
@@ -109,11 +105,7 @@
         )
 
         _, _, _, _ = problem.solve_with_predefined_controls(
-<<<<<<< HEAD
-            control={"area": 0}, prev_basis=Basis()
-=======
-            control=0, prev_basis=Basis([], [])
->>>>>>> 661a68b3
+            control={"area": 0}, prev_basis=Basis([], [])
         )
 
         upper_bound_1, _, itr_without_basis = compute_upper_bound(
@@ -123,11 +115,7 @@
         )
 
         _, _, _, _ = problem.solve_with_predefined_controls(
-<<<<<<< HEAD
-            control={"area": 8400000}, prev_basis=Basis()
-=======
-            control=8400000, prev_basis=Basis([], [])
->>>>>>> 661a68b3
+            control={"area": 8400000}, prev_basis=Basis([], [])
         )
 
         upper_bound_2, _, itr_with_basis = compute_upper_bound(
