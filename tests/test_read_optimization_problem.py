from functions_iterative import TimeScenarioParameter, ReservoirManagement
from read_antares_data import Reservoir
from optimization import AntaresProblem, Basis
from calculate_reward_and_bellman_values import MultiStockManagement
import pytest
import ortools.linear_solver.pywraplp as pywraplp


def test_create_and_modify_weekly_problem() -> None:
    problem = AntaresProblem(scenario=0, week=0, path="test_data/one_node", itr=1)
    param = TimeScenarioParameter(len_week=52, len_scenario=1)
    reservoir = Reservoir("test_data/one_node", "area")
    reservoir_management = MultiStockManagement(
        [
            ReservoirManagement(
                reservoir=reservoir,
                penalty_bottom_rule_curve=0,
                penalty_upper_rule_curve=0,
                penalty_final_level=0,
                force_final_level=True,
            )
        ]
    )
    problem.create_weekly_problem_itr(
        param=param, multi_stock_management=reservoir_management
    )

    beta, lamb, _, _ = problem.solve_with_predefined_controls(
<<<<<<< HEAD
        control={"area": 0}, prev_basis=Basis()
=======
        control=0, prev_basis=Basis([], [])
>>>>>>> 661a68b3
    )
    assert beta == pytest.approx(943484691.8759749)
    assert lamb["area"] == pytest.approx(-200.08020911704824)

    problem = AntaresProblem(scenario=0, week=0, path="test_data/one_node", itr=1)
    problem.create_weekly_problem_itr(
        param=param, multi_stock_management=reservoir_management
    )
    beta, lamb, _, _ = problem.solve_with_predefined_controls(
<<<<<<< HEAD
        control={"area": 8400000}, prev_basis=Basis()
=======
        control=8400000, prev_basis=Basis([], [])
>>>>>>> 661a68b3
    )
    assert beta == pytest.approx(38709056.48535345)
    assert lamb["area"] == pytest.approx(0.0004060626000000001)

    problem = AntaresProblem(scenario=0, week=0, path="test_data/one_node", itr=1)
    problem.create_weekly_problem_itr(
        param=param, multi_stock_management=reservoir_management
    )
    beta, lamb, _, _ = problem.solve_with_predefined_controls(
<<<<<<< HEAD
        control={"area": -8400000}, prev_basis=Basis()
=======
        control=-8400000, prev_basis=Basis([], [])
>>>>>>> 661a68b3
    )
    assert beta == pytest.approx(20073124196.898315)
    assert lamb["area"] == pytest.approx(-3000.0013996873)


def test_create_and_modify_weekly_problem_with_xpress() -> None:

    solver = pywraplp.Solver.CreateSolver("XPRESS_LP")
    if solver:

        problem = AntaresProblem(
            scenario=0,
            week=0,
            path="test_data/one_node",
            itr=1,
            name_solver="XPRESS_LP",
        )
        param = TimeScenarioParameter(len_week=52, len_scenario=1)
        reservoir = Reservoir("test_data/one_node", "area")
        reservoir_management = MultiStockManagement(
            [
                ReservoirManagement(
                    reservoir=reservoir,
                    penalty_bottom_rule_curve=0,
                    penalty_upper_rule_curve=0,
                    penalty_final_level=0,
                    force_final_level=True,
                )
            ]
        )
        problem.create_weekly_problem_itr(
            param=param, multi_stock_management=reservoir_management
        )

        beta, lamb, _, _ = problem.solve_with_predefined_controls(
<<<<<<< HEAD
            control={"area": 0}, prev_basis=Basis()
=======
            control=0, prev_basis=Basis([], [])
>>>>>>> 661a68b3
        )
        assert beta == pytest.approx(943484691.8759749)
        assert lamb["area"] == pytest.approx(-200.08020911704824)

        problem = AntaresProblem(
            scenario=0,
            week=0,
            path="test_data/one_node",
            itr=1,
            name_solver="XPRESS_LP",
        )
        problem.create_weekly_problem_itr(
            param=param, multi_stock_management=reservoir_management
        )
        beta, lamb, _, _ = problem.solve_with_predefined_controls(
<<<<<<< HEAD
            control={"area": 8400000}, prev_basis=Basis()
=======
            control=8400000, prev_basis=Basis([], [])
>>>>>>> 661a68b3
        )
        assert beta == pytest.approx(38709056.48535345)
        assert lamb["area"] == pytest.approx(0.0004060626000000001)

        problem = AntaresProblem(scenario=0, week=0, path="test_data/one_node", itr=1)
        problem.create_weekly_problem_itr(
            param=param, multi_stock_management=reservoir_management
        )
        beta, lamb, _, _ = problem.solve_with_predefined_controls(
<<<<<<< HEAD
            control={"area": -8400000}, prev_basis=Basis()
=======
            control=-8400000, prev_basis=Basis([], [])
>>>>>>> 661a68b3
        )
        assert beta == pytest.approx(20073124196.898315)
        assert lamb["area"] == pytest.approx(-3000.0013996873)
    else:
        print("Ignore test, xpress not available")<|MERGE_RESOLUTION|>--- conflicted
+++ resolved
@@ -26,11 +26,7 @@
     )
 
     beta, lamb, _, _ = problem.solve_with_predefined_controls(
-<<<<<<< HEAD
-        control={"area": 0}, prev_basis=Basis()
-=======
-        control=0, prev_basis=Basis([], [])
->>>>>>> 661a68b3
+        control={"area": 0}, prev_basis=Basis([], [])
     )
     assert beta == pytest.approx(943484691.8759749)
     assert lamb["area"] == pytest.approx(-200.08020911704824)
@@ -40,11 +36,7 @@
         param=param, multi_stock_management=reservoir_management
     )
     beta, lamb, _, _ = problem.solve_with_predefined_controls(
-<<<<<<< HEAD
-        control={"area": 8400000}, prev_basis=Basis()
-=======
-        control=8400000, prev_basis=Basis([], [])
->>>>>>> 661a68b3
+        control={"area": 8400000}, prev_basis=Basis([], [])
     )
     assert beta == pytest.approx(38709056.48535345)
     assert lamb["area"] == pytest.approx(0.0004060626000000001)
@@ -54,11 +46,7 @@
         param=param, multi_stock_management=reservoir_management
     )
     beta, lamb, _, _ = problem.solve_with_predefined_controls(
-<<<<<<< HEAD
-        control={"area": -8400000}, prev_basis=Basis()
-=======
-        control=-8400000, prev_basis=Basis([], [])
->>>>>>> 661a68b3
+        control={"area": -8400000}, prev_basis=Basis([], [])
     )
     assert beta == pytest.approx(20073124196.898315)
     assert lamb["area"] == pytest.approx(-3000.0013996873)
@@ -94,11 +82,7 @@
         )
 
         beta, lamb, _, _ = problem.solve_with_predefined_controls(
-<<<<<<< HEAD
-            control={"area": 0}, prev_basis=Basis()
-=======
-            control=0, prev_basis=Basis([], [])
->>>>>>> 661a68b3
+            control={"area": 0}, prev_basis=Basis([], [])
         )
         assert beta == pytest.approx(943484691.8759749)
         assert lamb["area"] == pytest.approx(-200.08020911704824)
@@ -114,11 +98,7 @@
             param=param, multi_stock_management=reservoir_management
         )
         beta, lamb, _, _ = problem.solve_with_predefined_controls(
-<<<<<<< HEAD
-            control={"area": 8400000}, prev_basis=Basis()
-=======
-            control=8400000, prev_basis=Basis([], [])
->>>>>>> 661a68b3
+            control={"area": 8400000}, prev_basis=Basis([], [])
         )
         assert beta == pytest.approx(38709056.48535345)
         assert lamb["area"] == pytest.approx(0.0004060626000000001)
@@ -128,11 +108,7 @@
             param=param, multi_stock_management=reservoir_management
         )
         beta, lamb, _, _ = problem.solve_with_predefined_controls(
-<<<<<<< HEAD
-            control={"area": -8400000}, prev_basis=Basis()
-=======
-            control=-8400000, prev_basis=Basis([], [])
->>>>>>> 661a68b3
+            control={"area": -8400000}, prev_basis=Basis([], [])
         )
         assert beta == pytest.approx(20073124196.898315)
         assert lamb["area"] == pytest.approx(-3000.0013996873)
